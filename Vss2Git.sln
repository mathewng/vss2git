<<<<<<< HEAD
Microsoft Visual Studio Solution File, Format Version 12.00
# Visual Studio 14
VisualStudioVersion = 14.0.23107.0
MinimumVisualStudioVersion = 10.0.40219.1
=======
Microsoft Visual Studio Solution File, Format Version 11.00
# Visual Studio 2010
>>>>>>> 7a23f250
Project("{2150E333-8FDC-42A3-9474-1A3956D46DE8}") = "Solution Items", "Solution Items", "{54D377F4-153E-4900-8317-3A1371626EF2}"
	ProjectSection(SolutionItems) = preProject
		Vss2Git.nsi = Vss2Git.nsi
	EndProjectSection
EndProject
Project("{FAE04EC0-301F-11D3-BF4B-00C04F79EFBC}") = "Vss2Git", "Vss2Git\Vss2Git.csproj", "{381B9665-A55F-4139-9B69-928A08529C6A}"
EndProject
Project("{FAE04EC0-301F-11D3-BF4B-00C04F79EFBC}") = "VssDump", "VssDump\VssDump.csproj", "{81940BA2-E5D1-4EA5-B183-557579B888E3}"
EndProject
Project("{FAE04EC0-301F-11D3-BF4B-00C04F79EFBC}") = "VssPhysicalLib", "VssPhysicalLib\VssPhysicalLib.csproj", "{16812A7C-32C1-457E-8E2B-5F7DCC6C38F8}"
	ProjectSection(ProjectDependencies) = postProject
		{5BCD4B23-FFE4-454E-A8E2-03C4791350BE} = {5BCD4B23-FFE4-454E-A8E2-03C4791350BE}
	EndProjectSection
EndProject
Project("{FAE04EC0-301F-11D3-BF4B-00C04F79EFBC}") = "VssLogicalLib", "VssLogicalLib\VssLogicalLib.csproj", "{0D191E03-15DA-4DDE-8CD5-B3031898FAF3}"
EndProject
Project("{FAE04EC0-301F-11D3-BF4B-00C04F79EFBC}") = "HashLib", "HashLib\HashLib.csproj", "{5BCD4B23-FFE4-454E-A8E2-03C4791350BE}"
EndProject
Project("{FAE04EC0-301F-11D3-BF4B-00C04F79EFBC}") = "HashTest", "HashTest\HashTest.csproj", "{917988FD-71D7-4091-9187-E310C0A6DF27}"
EndProject
Global
	GlobalSection(SolutionConfigurationPlatforms) = preSolution
		Debug|Any CPU = Debug|Any CPU
		Release|Any CPU = Release|Any CPU
	EndGlobalSection
	GlobalSection(ProjectConfigurationPlatforms) = postSolution
		{381B9665-A55F-4139-9B69-928A08529C6A}.Debug|Any CPU.ActiveCfg = Debug|Any CPU
		{381B9665-A55F-4139-9B69-928A08529C6A}.Debug|Any CPU.Build.0 = Debug|Any CPU
		{381B9665-A55F-4139-9B69-928A08529C6A}.Release|Any CPU.ActiveCfg = Release|Any CPU
		{381B9665-A55F-4139-9B69-928A08529C6A}.Release|Any CPU.Build.0 = Release|Any CPU
		{81940BA2-E5D1-4EA5-B183-557579B888E3}.Debug|Any CPU.ActiveCfg = Debug|Any CPU
		{81940BA2-E5D1-4EA5-B183-557579B888E3}.Debug|Any CPU.Build.0 = Debug|Any CPU
		{81940BA2-E5D1-4EA5-B183-557579B888E3}.Release|Any CPU.ActiveCfg = Release|Any CPU
		{81940BA2-E5D1-4EA5-B183-557579B888E3}.Release|Any CPU.Build.0 = Release|Any CPU
		{16812A7C-32C1-457E-8E2B-5F7DCC6C38F8}.Debug|Any CPU.ActiveCfg = Debug|Any CPU
		{16812A7C-32C1-457E-8E2B-5F7DCC6C38F8}.Debug|Any CPU.Build.0 = Debug|Any CPU
		{16812A7C-32C1-457E-8E2B-5F7DCC6C38F8}.Release|Any CPU.ActiveCfg = Release|Any CPU
		{16812A7C-32C1-457E-8E2B-5F7DCC6C38F8}.Release|Any CPU.Build.0 = Release|Any CPU
		{0D191E03-15DA-4DDE-8CD5-B3031898FAF3}.Debug|Any CPU.ActiveCfg = Debug|Any CPU
		{0D191E03-15DA-4DDE-8CD5-B3031898FAF3}.Debug|Any CPU.Build.0 = Debug|Any CPU
		{0D191E03-15DA-4DDE-8CD5-B3031898FAF3}.Release|Any CPU.ActiveCfg = Release|Any CPU
		{0D191E03-15DA-4DDE-8CD5-B3031898FAF3}.Release|Any CPU.Build.0 = Release|Any CPU
		{5BCD4B23-FFE4-454E-A8E2-03C4791350BE}.Debug|Any CPU.ActiveCfg = Debug|Any CPU
		{5BCD4B23-FFE4-454E-A8E2-03C4791350BE}.Debug|Any CPU.Build.0 = Debug|Any CPU
		{5BCD4B23-FFE4-454E-A8E2-03C4791350BE}.Release|Any CPU.ActiveCfg = Release|Any CPU
		{5BCD4B23-FFE4-454E-A8E2-03C4791350BE}.Release|Any CPU.Build.0 = Release|Any CPU
		{917988FD-71D7-4091-9187-E310C0A6DF27}.Debug|Any CPU.ActiveCfg = Debug|Any CPU
		{917988FD-71D7-4091-9187-E310C0A6DF27}.Debug|Any CPU.Build.0 = Debug|Any CPU
		{917988FD-71D7-4091-9187-E310C0A6DF27}.Release|Any CPU.ActiveCfg = Release|Any CPU
		{917988FD-71D7-4091-9187-E310C0A6DF27}.Release|Any CPU.Build.0 = Release|Any CPU
	EndGlobalSection
	GlobalSection(SolutionProperties) = preSolution
		HideSolutionNode = FALSE
	EndGlobalSection
EndGlobal<|MERGE_RESOLUTION|>--- conflicted
+++ resolved
@@ -1,12 +1,5 @@
-<<<<<<< HEAD
-Microsoft Visual Studio Solution File, Format Version 12.00
-# Visual Studio 14
-VisualStudioVersion = 14.0.23107.0
-MinimumVisualStudioVersion = 10.0.40219.1
-=======
 Microsoft Visual Studio Solution File, Format Version 11.00
 # Visual Studio 2010
->>>>>>> 7a23f250
 Project("{2150E333-8FDC-42A3-9474-1A3956D46DE8}") = "Solution Items", "Solution Items", "{54D377F4-153E-4900-8317-3A1371626EF2}"
 	ProjectSection(SolutionItems) = preProject
 		Vss2Git.nsi = Vss2Git.nsi
