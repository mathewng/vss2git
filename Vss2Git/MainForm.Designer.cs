--- conflicted
+++ resolved
@@ -88,9 +88,6 @@
             this.label2 = new System.Windows.Forms.Label();
             this.label1 = new System.Windows.Forms.Label();
             this.anyCommentUpDown = new System.Windows.Forms.NumericUpDown();
-<<<<<<< HEAD
-            this.InheritProjectDirCheckBox = new System.Windows.Forms.CheckBox();
-=======
             this.vssDirBrowserDialog = new System.Windows.Forms.FolderBrowserDialog();
             this.outDirBrowserDialog = new System.Windows.Forms.FolderBrowserDialog();
             this.svnRepoBrowserDialog = new System.Windows.Forms.FolderBrowserDialog();
@@ -99,7 +96,6 @@
             this.saveSettingsButton = new System.Windows.Forms.Button();
             this.loadSettingsButton = new System.Windows.Forms.Button();
             this.emailMap = new System.Windows.Forms.Button();
->>>>>>> 7a23f250
             this.vssGroupBox.SuspendLayout();
             this.statusStrip.SuspendLayout();
             this.outputGroupBox.SuspendLayout();
@@ -115,10 +111,7 @@
             // 
             this.vssGroupBox.Anchor = ((System.Windows.Forms.AnchorStyles)(((System.Windows.Forms.AnchorStyles.Top | System.Windows.Forms.AnchorStyles.Left) 
             | System.Windows.Forms.AnchorStyles.Right)));
-<<<<<<< HEAD
-=======
             this.vssGroupBox.Controls.Add(this.vssDirButton);
->>>>>>> 7a23f250
             this.vssGroupBox.Controls.Add(this.encodingLabel);
             this.vssGroupBox.Controls.Add(this.encodingComboBox);
             this.vssGroupBox.Controls.Add(this.excludeTextBox);
@@ -168,11 +161,7 @@
             // 
             this.excludeTextBox.Anchor = ((System.Windows.Forms.AnchorStyles)(((System.Windows.Forms.AnchorStyles.Top | System.Windows.Forms.AnchorStyles.Left) 
             | System.Windows.Forms.AnchorStyles.Right)));
-<<<<<<< HEAD
-            this.excludeTextBox.Location = new System.Drawing.Point(81, 71);
-=======
             this.excludeTextBox.Location = new System.Drawing.Point(90, 71);
->>>>>>> 7a23f250
             this.excludeTextBox.Name = "excludeTextBox";
             this.excludeTextBox.Size = new System.Drawing.Size(464, 20);
             this.excludeTextBox.TabIndex = 6;
@@ -190,11 +179,7 @@
             // 
             this.vssProjectTextBox.Anchor = ((System.Windows.Forms.AnchorStyles)(((System.Windows.Forms.AnchorStyles.Top | System.Windows.Forms.AnchorStyles.Left) 
             | System.Windows.Forms.AnchorStyles.Right)));
-<<<<<<< HEAD
-            this.vssProjectTextBox.Location = new System.Drawing.Point(81, 45);
-=======
             this.vssProjectTextBox.Location = new System.Drawing.Point(90, 45);
->>>>>>> 7a23f250
             this.vssProjectTextBox.Name = "vssProjectTextBox";
             this.vssProjectTextBox.Size = new System.Drawing.Size(464, 20);
             this.vssProjectTextBox.TabIndex = 4;
@@ -203,11 +188,7 @@
             // 
             this.vssDirTextBox.Anchor = ((System.Windows.Forms.AnchorStyles)(((System.Windows.Forms.AnchorStyles.Top | System.Windows.Forms.AnchorStyles.Left) 
             | System.Windows.Forms.AnchorStyles.Right)));
-<<<<<<< HEAD
-            this.vssDirTextBox.Location = new System.Drawing.Point(81, 19);
-=======
             this.vssDirTextBox.Location = new System.Drawing.Point(90, 19);
->>>>>>> 7a23f250
             this.vssDirTextBox.Name = "vssDirTextBox";
             this.vssDirTextBox.Size = new System.Drawing.Size(435, 20);
             this.vssDirTextBox.TabIndex = 1;
@@ -233,11 +214,7 @@
             // goButton
             // 
             this.goButton.Anchor = ((System.Windows.Forms.AnchorStyles)((System.Windows.Forms.AnchorStyles.Top | System.Windows.Forms.AnchorStyles.Right)));
-<<<<<<< HEAD
-            this.goButton.Location = new System.Drawing.Point(416, 385);
-=======
             this.goButton.Location = new System.Drawing.Point(416, 545);
->>>>>>> 7a23f250
             this.goButton.Name = "goButton";
             this.goButton.Size = new System.Drawing.Size(75, 23);
             this.goButton.TabIndex = 3;
@@ -257,11 +234,7 @@
             this.revisionLabel,
             this.changeLabel,
             this.timeLabel});
-<<<<<<< HEAD
-            this.statusStrip.Location = new System.Drawing.Point(0, 423);
-=======
             this.statusStrip.Location = new System.Drawing.Point(0, 576);
->>>>>>> 7a23f250
             this.statusStrip.Name = "statusStrip";
             this.statusStrip.Size = new System.Drawing.Size(584, 22);
             this.statusStrip.TabIndex = 5;
@@ -303,16 +276,11 @@
             // 
             this.outputGroupBox.Anchor = ((System.Windows.Forms.AnchorStyles)(((System.Windows.Forms.AnchorStyles.Top | System.Windows.Forms.AnchorStyles.Left) 
             | System.Windows.Forms.AnchorStyles.Right)));
-<<<<<<< HEAD
-            this.outputGroupBox.Controls.Add(this.InheritProjectDirCheckBox);
-            this.outputGroupBox.Controls.Add(this.forceAnnotatedCheckBox);
-=======
             this.outputGroupBox.Controls.Add(this.continueSyncCheckBox);
             this.outputGroupBox.Controls.Add(this.outDirButton);
             this.outputGroupBox.Controls.Add(this.resetRepoCheckBox);
             this.outputGroupBox.Controls.Add(this.vcsSetttingsTabs);
             this.outputGroupBox.Controls.Add(this.outKindLabel);
->>>>>>> 7a23f250
             this.outputGroupBox.Controls.Add(this.transcodeCheckBox);
             this.outputGroupBox.Controls.Add(this.domainTextBox);
             this.outputGroupBox.Controls.Add(this.domainLabel);
@@ -322,11 +290,7 @@
             this.outputGroupBox.Controls.Add(this.logLabel);
             this.outputGroupBox.Location = new System.Drawing.Point(12, 138);
             this.outputGroupBox.Name = "outputGroupBox";
-<<<<<<< HEAD
-            this.outputGroupBox.Size = new System.Drawing.Size(560, 142);
-=======
             this.outputGroupBox.Size = new System.Drawing.Size(560, 320);
->>>>>>> 7a23f250
             this.outputGroupBox.TabIndex = 1;
             this.outputGroupBox.TabStop = false;
             this.outputGroupBox.Text = "Output Settings";
@@ -392,11 +356,7 @@
             this.forceAnnotatedCheckBox.AutoSize = true;
             this.forceAnnotatedCheckBox.Checked = true;
             this.forceAnnotatedCheckBox.CheckState = System.Windows.Forms.CheckState.Checked;
-<<<<<<< HEAD
-            this.forceAnnotatedCheckBox.Location = new System.Drawing.Point(224, 120);
-=======
             this.forceAnnotatedCheckBox.Location = new System.Drawing.Point(6, 6);
->>>>>>> 7a23f250
             this.forceAnnotatedCheckBox.Name = "forceAnnotatedCheckBox";
             this.forceAnnotatedCheckBox.Size = new System.Drawing.Size(191, 17);
             this.forceAnnotatedCheckBox.TabIndex = 7;
@@ -576,11 +536,7 @@
             this.transcodeCheckBox.AutoSize = true;
             this.transcodeCheckBox.Checked = true;
             this.transcodeCheckBox.CheckState = System.Windows.Forms.CheckState.Checked;
-<<<<<<< HEAD
-            this.transcodeCheckBox.Location = new System.Drawing.Point(9, 120);
-=======
             this.transcodeCheckBox.Location = new System.Drawing.Point(9, 98);
->>>>>>> 7a23f250
             this.transcodeCheckBox.Name = "transcodeCheckBox";
             this.transcodeCheckBox.Size = new System.Drawing.Size(209, 17);
             this.transcodeCheckBox.TabIndex = 7;
@@ -591,11 +547,7 @@
             // 
             this.domainTextBox.Anchor = ((System.Windows.Forms.AnchorStyles)(((System.Windows.Forms.AnchorStyles.Top | System.Windows.Forms.AnchorStyles.Left) 
             | System.Windows.Forms.AnchorStyles.Right)));
-<<<<<<< HEAD
-            this.domainTextBox.Location = new System.Drawing.Point(81, 68);
-=======
             this.domainTextBox.Location = new System.Drawing.Point(90, 45);
->>>>>>> 7a23f250
             this.domainTextBox.Name = "domainTextBox";
             this.domainTextBox.Size = new System.Drawing.Size(464, 20);
             this.domainTextBox.TabIndex = 4;
@@ -603,11 +555,7 @@
             // domainLabel
             // 
             this.domainLabel.AutoSize = true;
-<<<<<<< HEAD
-            this.domainLabel.Location = new System.Drawing.Point(6, 71);
-=======
             this.domainLabel.Location = new System.Drawing.Point(6, 49);
->>>>>>> 7a23f250
             this.domainLabel.Name = "domainLabel";
             this.domainLabel.Size = new System.Drawing.Size(69, 13);
             this.domainLabel.TabIndex = 3;
@@ -617,11 +565,7 @@
             // 
             this.outDirTextBox.Anchor = ((System.Windows.Forms.AnchorStyles)(((System.Windows.Forms.AnchorStyles.Top | System.Windows.Forms.AnchorStyles.Left) 
             | System.Windows.Forms.AnchorStyles.Right)));
-<<<<<<< HEAD
-            this.outDirTextBox.Location = new System.Drawing.Point(81, 19);
-=======
             this.outDirTextBox.Location = new System.Drawing.Point(90, 19);
->>>>>>> 7a23f250
             this.outDirTextBox.Name = "outDirTextBox";
             this.outDirTextBox.Size = new System.Drawing.Size(435, 20);
             this.outDirTextBox.TabIndex = 1;
@@ -640,11 +584,7 @@
             // 
             this.logTextBox.Anchor = ((System.Windows.Forms.AnchorStyles)(((System.Windows.Forms.AnchorStyles.Top | System.Windows.Forms.AnchorStyles.Left) 
             | System.Windows.Forms.AnchorStyles.Right)));
-<<<<<<< HEAD
-            this.logTextBox.Location = new System.Drawing.Point(81, 94);
-=======
             this.logTextBox.Location = new System.Drawing.Point(90, 72);
->>>>>>> 7a23f250
             this.logTextBox.Name = "logTextBox";
             this.logTextBox.Size = new System.Drawing.Size(464, 20);
             this.logTextBox.TabIndex = 6;
@@ -652,11 +592,7 @@
             // logLabel
             // 
             this.logLabel.AutoSize = true;
-<<<<<<< HEAD
-            this.logLabel.Location = new System.Drawing.Point(6, 97);
-=======
             this.logLabel.Location = new System.Drawing.Point(6, 75);
->>>>>>> 7a23f250
             this.logLabel.Name = "logLabel";
             this.logLabel.Size = new System.Drawing.Size(41, 13);
             this.logLabel.TabIndex = 5;
@@ -666,11 +602,7 @@
             // 
             this.cancelButton.Anchor = ((System.Windows.Forms.AnchorStyles)((System.Windows.Forms.AnchorStyles.Top | System.Windows.Forms.AnchorStyles.Right)));
             this.cancelButton.DialogResult = System.Windows.Forms.DialogResult.Cancel;
-<<<<<<< HEAD
-            this.cancelButton.Location = new System.Drawing.Point(497, 385);
-=======
             this.cancelButton.Location = new System.Drawing.Point(497, 545);
->>>>>>> 7a23f250
             this.cancelButton.Name = "cancelButton";
             this.cancelButton.Size = new System.Drawing.Size(75, 23);
             this.cancelButton.TabIndex = 4;
@@ -686,11 +618,7 @@
             this.changesetGroupBox.Controls.Add(this.label2);
             this.changesetGroupBox.Controls.Add(this.label1);
             this.changesetGroupBox.Controls.Add(this.anyCommentUpDown);
-<<<<<<< HEAD
-            this.changesetGroupBox.Location = new System.Drawing.Point(12, 292);
-=======
             this.changesetGroupBox.Location = new System.Drawing.Point(12, 464);
->>>>>>> 7a23f250
             this.changesetGroupBox.Name = "changesetGroupBox";
             this.changesetGroupBox.Size = new System.Drawing.Size(560, 75);
             this.changesetGroupBox.TabIndex = 2;
@@ -757,17 +685,6 @@
             this.anyCommentUpDown.Size = new System.Drawing.Size(54, 20);
             this.anyCommentUpDown.TabIndex = 1;
             // 
-<<<<<<< HEAD
-            // InheritProjectDirCheckBox
-            // 
-            this.InheritProjectDirCheckBox.AutoSize = true;
-            this.InheritProjectDirCheckBox.Location = new System.Drawing.Point(9, 45);
-            this.InheritProjectDirCheckBox.Name = "InheritProjectDirCheckBox";
-            this.InheritProjectDirCheckBox.Size = new System.Drawing.Size(180, 17);
-            this.InheritProjectDirCheckBox.TabIndex = 8;
-            this.InheritProjectDirCheckBox.Text = "Inherit Project Directory structure";
-            this.InheritProjectDirCheckBox.UseVisualStyleBackColor = true;
-=======
             // vssDirBrowserDialog
             // 
             this.vssDirBrowserDialog.Description = "Directory of the VSS archive";
@@ -819,7 +736,6 @@
             this.emailMap.Text = "User-email mapping...";
             this.emailMap.UseVisualStyleBackColor = true;
             this.emailMap.Click += new System.EventHandler(this.emailMap_Click);
->>>>>>> 7a23f250
             // 
             // MainForm
             // 
@@ -827,14 +743,10 @@
             this.AutoScaleDimensions = new System.Drawing.SizeF(6F, 13F);
             this.AutoScaleMode = System.Windows.Forms.AutoScaleMode.Font;
             this.CancelButton = this.cancelButton;
-<<<<<<< HEAD
-            this.ClientSize = new System.Drawing.Size(584, 445);
-=======
             this.ClientSize = new System.Drawing.Size(584, 598);
             this.Controls.Add(this.emailMap);
             this.Controls.Add(this.loadSettingsButton);
             this.Controls.Add(this.saveSettingsButton);
->>>>>>> 7a23f250
             this.Controls.Add(this.changesetGroupBox);
             this.Controls.Add(this.cancelButton);
             this.Controls.Add(this.outputGroupBox);
@@ -904,9 +816,6 @@
         private System.Windows.Forms.ComboBox encodingComboBox;
         private System.Windows.Forms.CheckBox transcodeCheckBox;
         private System.Windows.Forms.CheckBox forceAnnotatedCheckBox;
-<<<<<<< HEAD
-        private System.Windows.Forms.CheckBox InheritProjectDirCheckBox;
-=======
         private System.Windows.Forms.Label outKindLabel;
         private System.Windows.Forms.TextBox svnPasswordTextBox;
         private System.Windows.Forms.TextBox svnUserTextBox;
@@ -939,6 +848,5 @@
         private System.Windows.Forms.Button loadSettingsButton;
         private System.Windows.Forms.Button emailMap;
         private System.Windows.Forms.CheckBox continueSyncCheckBox;
->>>>>>> 7a23f250
     }
 }
