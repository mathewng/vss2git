--- conflicted
+++ resolved
@@ -1,9 +1,5 @@
 ﻿<?xml version="1.0" encoding="utf-8"?>
-<<<<<<< HEAD
-<Project ToolsVersion="14.0" DefaultTargets="Build" xmlns="http://schemas.microsoft.com/developer/msbuild/2003">
-=======
 <Project ToolsVersion="4.0" DefaultTargets="Build" xmlns="http://schemas.microsoft.com/developer/msbuild/2003">
->>>>>>> 7a23f250
   <PropertyGroup>
     <Configuration Condition=" '$(Configuration)' == '' ">Debug</Configuration>
     <Platform Condition=" '$(Platform)' == '' ">AnyCPU</Platform>
@@ -18,11 +14,6 @@
     <FileAlignment>512</FileAlignment>
     <FileUpgradeFlags>
     </FileUpgradeFlags>
-<<<<<<< HEAD
-    <UpgradeBackupLocation>
-    </UpgradeBackupLocation>
-    <OldToolsVersion>3.5</OldToolsVersion>
-=======
     <OldToolsVersion>3.5</OldToolsVersion>
     <UpgradeBackupLocation />
     <PublishUrl>publish\</PublishUrl>
@@ -40,7 +31,6 @@
     <IsWebBootstrapper>false</IsWebBootstrapper>
     <UseApplicationTrust>false</UseApplicationTrust>
     <BootstrapperEnabled>true</BootstrapperEnabled>
->>>>>>> 7a23f250
   </PropertyGroup>
   <PropertyGroup Condition=" '$(Configuration)|$(Platform)' == 'Debug|AnyCPU' ">
     <DebugSymbols>true</DebugSymbols>
